// Copyright (c) Mysten Labs, Inc.
// SPDX-License-Identifier: Apache-2.0

use std::sync::Arc;

use async_graphql::dataloader::DataLoader;
use prometheus::Registry;
use sui_package_resolver::Resolver;
use sui_pg_db::DbArgs;
use tokio_util::sync::CancellationToken;
use url::Url;

use crate::{
<<<<<<< HEAD
=======
    config::RpcConfig,
>>>>>>> 0f914b97
    data::{
        package_resolver::{DbPackageStore, PackageCache, PackageResolver},
        reader::{ReadError, Reader},
    },
    metrics::RpcMetrics,
};

/// A bundle of different interfaces to data, for use by JSON-RPC method implementations.
#[derive(Clone)]
pub(crate) struct Context {
    /// Direct access to the database, for running SQL queries.
    reader: Reader,

    /// Access to the database for performing point look-ups. Access is through the same connection
    /// pool as `reader`, but this interface groups multiple point lookups into a single database
    /// query.
    loader: Arc<DataLoader<Reader>>,

    /// Access to the database for accessing information about types from their packages (again
    /// through the same connection pool as `reader`).
    package_resolver: PackageResolver,

    /// Access to the RPC's metrics.
    metrics: Arc<RpcMetrics>,

    /// Access to the RPC's configuration.
    config: Arc<RpcConfig>,
}

impl Context {
    /// Set-up access to the database through all the interfaces available in the context. If
    /// `database_url` is `None`, the interfaces will be set-up but will fail to accept any
    /// connections.
    pub(crate) async fn new(
        database_url: Option<Url>,
        db_args: DbArgs,
<<<<<<< HEAD
        metrics: Arc<RpcMetrics>,
        registry: &Registry,
    ) -> Result<Self, ReadError> {
        let reader = Reader::new(db_args, metrics, registry).await?;
        let loader = Arc::new(reader.as_data_loader());

        let store = PackageCache::new(DbPackageStore::new(loader.clone()));
        let package_resolver = Arc::new(Resolver::new(store));
=======
        config: RpcConfig,
        metrics: Arc<RpcMetrics>,
        registry: &Registry,
        cancel: CancellationToken,
    ) -> Result<Self, Error> {
        let pg_reader =
            PgReader::new(database_url, db_args, metrics.clone(), registry, cancel).await?;
        let pg_loader = Arc::new(pg_reader.as_data_loader());

        let kv_loader = if let Some(config) = config.bigtable.clone() {
            let bigtable_reader = BigtableReader::new(config.instance_id, registry).await?;
            KvLoader::new_with_bigtable(Arc::new(bigtable_reader.as_data_loader()))
        } else {
            KvLoader::new_with_pg(pg_loader.clone())
        };

        let store = PackageCache::new(DbPackageStore::new(pg_loader.clone()));
        let package_resolver = Arc::new(Resolver::new_with_limits(
            store,
            config.package_resolver.clone(),
        ));
>>>>>>> 0f914b97

        Ok(Self {
            reader,
            loader,
            package_resolver,
            metrics,
            config: Arc::new(config),
        })
    }

    /// For performing arbitrary SQL queries.
    pub(crate) fn reader(&self) -> &Reader {
        &self.reader
    }

    /// For performing point look-ups.
    pub(crate) fn loader(&self) -> &Arc<DataLoader<Reader>> {
        &self.loader
    }

    /// For querying type and function signature information.
    pub(crate) fn package_resolver(&self) -> &PackageResolver {
        &self.package_resolver
    }

    /// Access to the RPC metrics.
    pub(crate) fn metrics(&self) -> &RpcMetrics {
        self.metrics.as_ref()
    }

    /// Access to the RPC configuration.
    pub(crate) fn config(&self) -> &RpcConfig {
        self.config.as_ref()
    }
}<|MERGE_RESOLUTION|>--- conflicted
+++ resolved
@@ -11,13 +11,13 @@
 use url::Url;
 
 use crate::{
-<<<<<<< HEAD
-=======
     config::RpcConfig,
->>>>>>> 0f914b97
     data::{
+        bigtable_reader::BigtableReader,
+        error::Error,
+        kv_loader::KvLoader,
         package_resolver::{DbPackageStore, PackageCache, PackageResolver},
-        reader::{ReadError, Reader},
+        pg_reader::PgReader,
     },
     metrics::RpcMetrics,
 };
@@ -26,12 +26,16 @@
 #[derive(Clone)]
 pub(crate) struct Context {
     /// Direct access to the database, for running SQL queries.
-    reader: Reader,
+    pg_reader: PgReader,
 
     /// Access to the database for performing point look-ups. Access is through the same connection
     /// pool as `reader`, but this interface groups multiple point lookups into a single database
     /// query.
-    loader: Arc<DataLoader<Reader>>,
+    pg_loader: Arc<DataLoader<PgReader>>,
+
+    /// Access to the kv store for performing point look-ups. This may either be backed by Bigtable
+    /// or Postgres db, depending on the configuration.
+    kv_loader: KvLoader,
 
     /// Access to the database for accessing information about types from their packages (again
     /// through the same connection pool as `reader`).
@@ -51,16 +55,6 @@
     pub(crate) async fn new(
         database_url: Option<Url>,
         db_args: DbArgs,
-<<<<<<< HEAD
-        metrics: Arc<RpcMetrics>,
-        registry: &Registry,
-    ) -> Result<Self, ReadError> {
-        let reader = Reader::new(db_args, metrics, registry).await?;
-        let loader = Arc::new(reader.as_data_loader());
-
-        let store = PackageCache::new(DbPackageStore::new(loader.clone()));
-        let package_resolver = Arc::new(Resolver::new(store));
-=======
         config: RpcConfig,
         metrics: Arc<RpcMetrics>,
         registry: &Registry,
@@ -82,25 +76,32 @@
             store,
             config.package_resolver.clone(),
         ));
->>>>>>> 0f914b97
 
         Ok(Self {
-            reader,
-            loader,
+            pg_reader,
+            pg_loader,
+            kv_loader,
             package_resolver,
             metrics,
             config: Arc::new(config),
         })
     }
 
-    /// For performing arbitrary SQL queries.
-    pub(crate) fn reader(&self) -> &Reader {
-        &self.reader
+    /// For performing arbitrary SQL queries on the Postgres db.
+    pub(crate) fn pg_reader(&self) -> &PgReader {
+        &self.pg_reader
     }
 
-    /// For performing point look-ups.
-    pub(crate) fn loader(&self) -> &Arc<DataLoader<Reader>> {
-        &self.loader
+    /// For performing point look-ups on the Postgres db only.
+    pub(crate) fn pg_loader(&self) -> &Arc<DataLoader<PgReader>> {
+        &self.pg_loader
+    }
+
+    /// For performing point look-ups on the kv store.
+    /// Depends on the configuration of the indexer, the kv store may be backed by
+    /// eitherBigtable or Postgres.
+    pub(crate) fn kv_loader(&self) -> &KvLoader {
+        &self.kv_loader
     }
 
     /// For querying type and function signature information.
