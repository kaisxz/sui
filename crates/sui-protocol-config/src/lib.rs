--- conflicted
+++ resolved
@@ -666,19 +666,17 @@
     #[serde(skip_serializing_if = "is_false")]
     normalize_ptb_arguments: bool,
 
-<<<<<<< HEAD
+    // If true, enabled batched block sync in consensus.
+    #[serde(skip_serializing_if = "is_false")]
+    consensus_batched_block_sync: bool,
+
+    // If true, enforces checkpoint timestamps are non-decreasing.
+    #[serde(skip_serializing_if = "is_false")]
+    enforce_checkpoint_timestamp_monotonicity: bool,
+
     // Enable native function for multiparty transfer
     #[serde(skip_serializing_if = "is_false")]
     enable_multiparty_transfer: bool,
-=======
-    // If true, enabled batched block sync in consensus.
-    #[serde(skip_serializing_if = "is_false")]
-    consensus_batched_block_sync: bool,
-
-    // If true, enforces checkpoint timestamps are non-decreasing.
-    #[serde(skip_serializing_if = "is_false")]
-    enforce_checkpoint_timestamp_monotonicity: bool,
->>>>>>> 3d5bf9b6
 }
 
 fn is_false(b: &bool) -> bool {
@@ -1941,13 +1939,12 @@
         self.feature_flags.normalize_ptb_arguments
     }
 
-<<<<<<< HEAD
+    pub fn enforce_checkpoint_timestamp_monotonicity(&self) -> bool {
+        self.feature_flags.enforce_checkpoint_timestamp_monotonicity
+    }
+
     pub fn enable_multiparty_transfer(&self) -> bool {
         self.feature_flags.enable_multiparty_transfer
-=======
-    pub fn enforce_checkpoint_timestamp_monotonicity(&self) -> bool {
-        self.feature_flags.enforce_checkpoint_timestamp_monotonicity
->>>>>>> 3d5bf9b6
     }
 }
 
@@ -3470,9 +3467,7 @@
                         cfg.feature_flags.enable_nitro_attestation = true
                     }
                     cfg.feature_flags.normalize_ptb_arguments = true;
-<<<<<<< HEAD
                     cfg.transfer_multiparty_transfer_internal_cost_base = Some(52);
-=======
 
                     cfg.consensus_gc_depth = Some(60);
                     cfg.feature_flags.consensus_linearize_subdag_v2 = true;
@@ -3481,7 +3476,6 @@
                     cfg.feature_flags.consensus_median_based_commit_timestamp = true;
                     cfg.feature_flags.enforce_checkpoint_timestamp_monotonicity = true;
                     cfg.consensus_bad_nodes_stake_threshold = Some(30)
->>>>>>> 3d5bf9b6
                 }
                 // Use this template when making changes:
                 //
