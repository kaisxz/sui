--- conflicted
+++ resolved
@@ -10,6 +10,7 @@
     str::FromStr,
 };
 
+use anyhow::bail;
 use fastcrypto::encoding::Base64;
 use move_binary_format::{
     normalized::{self, Type},
@@ -32,15 +33,10 @@
         build_plan::BuildPlan, compiled_package::CompiledPackage as MoveCompiledPackage,
     },
     package_hooks::{PackageHooks, PackageIdentifier},
-<<<<<<< HEAD
-    resolution::resolution_graph::ResolvedGraph,
-    source_package::parsed_manifest::PackageName,
-=======
     resolution::{dependency_graph::DependencyGraph, resolution_graph::ResolvedGraph},
     source_package::parsed_manifest::{
         Dependencies, Dependency, DependencyKind, GitInfo, InternalDependency, PackageName,
     },
->>>>>>> 0f914b97
     BuildConfig as MoveBuildConfig,
 };
 use move_package::{
@@ -100,6 +96,8 @@
     /// The bytecode modules that this package depends on (both directly and transitively),
     /// i.e. on-chain dependencies.
     pub bytecode_deps: Vec<(PackageName, CompiledModule)>,
+    /// Transitive dependency graph of a Move package
+    pub dependency_graph: DependencyGraph,
 }
 
 /// Wrapper around the core Move `BuildConfig` with some Sui-specific info
@@ -170,7 +168,7 @@
     }
 
     fn compile_package<W: Write>(
-        resolution_graph: ResolvedGraph,
+        resolution_graph: &ResolvedGraph,
         writer: &mut W,
     ) -> anyhow::Result<(MoveCompiledPackage, FnInfoMap)> {
         let build_plan = BuildPlan::create(resolution_graph)?;
@@ -343,44 +341,6 @@
     Ok(bytecode_deps)
 }
 
-<<<<<<< HEAD
-    let result = if print_diags_to_stderr {
-        BuildConfig::compile_package(resolution_graph, &mut std::io::stderr())
-    } else {
-        BuildConfig::compile_package(resolution_graph, &mut std::io::sink())
-    };
-    // write build failure diagnostics to stderr, convert `error` to `String` using `Debug`
-    // format to include anyhow's error context chain.
-    let (package, fn_info) = match result {
-        Err(error) => {
-            return Err(SuiError::ModuleBuildFailure {
-                error: format!("{:?}", error),
-            })
-        }
-        Ok((package, fn_info)) => (package, fn_info),
-    };
-    let compiled_modules = package.root_modules_map();
-    if run_bytecode_verifier {
-        let verifier_config = ProtocolConfig::get_for_version(ProtocolVersion::MAX, Chain::Unknown)
-            .verifier_config(/* signing_limits */ None);
-
-        for m in compiled_modules.iter_modules() {
-            move_bytecode_verifier::verify_module_unmetered(m).map_err(|err| {
-                SuiError::ModuleVerificationFailure {
-                    error: err.to_string(),
-                }
-            })?;
-            sui_bytecode_verifier::sui_verify_module_unmetered(m, &fn_info, &verifier_config)?;
-        }
-        // TODO(https://github.com/MystenLabs/sui/issues/69): Run Move linker
-    }
-    Ok(CompiledPackage {
-        package,
-        published_at,
-        dependency_ids,
-        bytecode_deps,
-    })
-=======
 /// Check that the compiled modules in `package` are valid
 fn verify_bytecode(package: &MoveCompiledPackage, fn_info: &FnInfoMap) -> SuiResult<()> {
     let compiled_modules = package.root_modules_map();
@@ -398,7 +358,6 @@
     // TODO(https://github.com/MystenLabs/sui/issues/69): Run Move linker
 
     Ok(())
->>>>>>> 0f914b97
 }
 
 impl CompiledPackage {
@@ -485,6 +444,7 @@
         self.dependency_ids.published.values().cloned().collect()
     }
 
+    /// Return a digest of the bytecode modules in this package.
     pub fn get_package_digest(&self, with_unpublished_deps: bool) -> [u8; 32] {
         let hash_modules = true;
         MovePackage::compute_digest_for_modules_and_deps(
@@ -679,8 +639,6 @@
             error: error_message.join("\n"),
         })
     }
-<<<<<<< HEAD
-=======
 
     pub fn get_published_dependencies_ids(&self) -> Vec<ObjectID> {
         self.dependency_ids.published.values().cloned().collect()
@@ -743,7 +701,6 @@
             .filter(|(pkg_name, _)| pkgs_to_keep.contains(pkg_name))
             .collect())
     }
->>>>>>> 0f914b97
 }
 
 /// Create a set of [Dependencies] from a [SystemPackagesVersion]; the dependencies are override git
