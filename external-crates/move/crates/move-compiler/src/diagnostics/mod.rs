--- conflicted
+++ resolved
@@ -121,117 +121,7 @@
 // All of the migration changes
 pub struct Migration {
     mapped_files: MappedFiles,
-<<<<<<< HEAD
-    changes: BTreeMap<FileId, Vec<(ByteSpan, MigrationChange)>>,
-}
-
-/// A mapping from file ids to file contents along with the mapping of filehash to fileID.
-pub struct MappedFiles {
-    files: SimpleFiles<Symbol, Arc<str>>,
-    file_mapping: HashMap<FileHash, FileId>,
-}
-
-/// A file, and the line:column start, and line:column end that corresponds to a `Loc`
-#[allow(dead_code)]
-pub struct FileLineColSpan {
-    pub file_id: FileId,
-    pub start: LineColLocation,
-    pub end: LineColLocation,
-}
-
-/// A line and column location in a file
-pub struct LineColLocation {
-    pub line: usize,
-    pub column: usize,
-    pub byte: usize,
-}
-
-/// A file, and the usize start and usize end that corresponds to a `Loc`
-pub struct FileByteSpan {
-    pub file_id: FileId,
-    pub byte_span: ByteSpan,
-}
-
-#[derive(Debug, PartialEq, Eq, PartialOrd, Ord)]
-pub struct ByteSpan {
-    pub start: usize,
-    pub end: usize,
-}
-
-impl MappedFiles {
-    pub fn new(files: FilesSourceText) -> Self {
-        let mut simple_files = SimpleFiles::new();
-        let mut file_mapping = HashMap::new();
-        for (fhash, (fname, source)) in files {
-            let id = simple_files.add(fname, source);
-            file_mapping.insert(fhash, id);
-        }
-        Self {
-            files: simple_files,
-            file_mapping,
-        }
-    }
-
-    pub fn empty() -> Self {
-        Self {
-            files: SimpleFiles::new(),
-            file_mapping: HashMap::new(),
-        }
-    }
-
-    pub fn file_hash_to_file_id(&self, fhash: &FileHash) -> Option<FileId> {
-        self.file_mapping.get(fhash).copied()
-    }
-
-    pub fn add(&mut self, fhash: FileHash, fname: FileName, source: Arc<str>) {
-        let id = self.files.add(fname, source);
-        self.file_mapping.insert(fhash, id);
-    }
-
-    pub fn name(&self, fhash: &FileHash) -> Option<Symbol> {
-        let id = self.file_mapping.get(fhash)?;
-        self.files.get(*id).ok().map(|f| f.name()).copied()
-    }
-
-    pub fn source(&self, fhash: &FileHash) -> Option<Arc<str>> {
-        let id = self.file_mapping.get(fhash)?;
-        self.files.get(*id).ok().map(|f| f.source()).cloned()
-    }
-
-    #[allow(dead_code)]
-    pub fn location(&self, loc: Loc) -> FileLineColSpan {
-        let start_loc = loc.start() as usize;
-        let end_loc = loc.end() as usize;
-        let file_id = *self.file_mapping.get(&loc.file_hash()).unwrap();
-        let start_file_loc = self.files.location(file_id, start_loc).unwrap();
-        let end_file_loc = self.files.location(file_id, end_loc).unwrap();
-        FileLineColSpan {
-            file_id,
-            start: LineColLocation {
-                line: start_file_loc.line_number,
-                column: start_file_loc.column_number - 1,
-                byte: start_loc,
-            },
-            end: LineColLocation {
-                line: end_file_loc.line_number,
-                column: end_file_loc.column_number - 1,
-                byte: end_loc,
-            },
-        }
-    }
-
-    pub fn byte_location(&self, loc: Loc) -> FileByteSpan {
-        let start = loc.start() as usize;
-        let end = loc.end() as usize;
-        let file_id = *self.file_mapping.get(&loc.file_hash()).unwrap();
-        FileByteSpan {
-            byte_span: ByteSpan { start, end },
-            file_id,
-        }
-    }
-=======
     changes: BTreeMap<FileHash, Vec<(ByteSpan, MigrationChange)>>,
->>>>>>> 9702dfb5
 }
 
 //**************************************************************************************************
@@ -332,20 +222,7 @@
     }
 }
 
-<<<<<<< HEAD
-pub fn output_diagnostics<W: WriteColor>(
-    writer: &mut W,
-    sources: &FilesSourceText,
-    diags: Diagnostics,
-) {
-    let mapping = MappedFiles::new(sources.clone());
-    render_diagnostics(writer, mapping, diags);
-}
-
-fn render_diagnostics(writer: &mut dyn WriteColor, mapping: MappedFiles, diags: Diagnostics) {
-=======
 fn render_diagnostics(writer: &mut dyn WriteColor, mapping: &MappedFiles, diags: Diagnostics) {
->>>>>>> 9702dfb5
     let Diagnostics {
         diags: Some(mut diags),
         format,
