--- conflicted
+++ resolved
@@ -81,19 +81,4 @@
     fn get_package_object(&self, package_id: &ObjectID) -> SuiResult<Option<PackageObject>> {
         self.0.get_package_object(package_id)
     }
-<<<<<<< HEAD
-=======
-}
-
-impl ResourceResolver for NullSuiResolver<'_> {
-    type Error = SuiError;
-
-    fn get_resource(
-        &self,
-        _address: &AccountAddress,
-        _typ: &StructTag,
-    ) -> Result<Option<Vec<u8>>, Self::Error> {
-        Ok(None)
-    }
->>>>>>> 0f914b97
 }